"use strict";
<<<<<<< HEAD
var __createBinding = (this && this.__createBinding) || (Object.create ? (function(o, m, k, k2) {
    if (k2 === undefined) k2 = k;
    var desc = Object.getOwnPropertyDescriptor(m, k);
    if (!desc || ("get" in desc ? !m.__esModule : desc.writable || desc.configurable)) {
      desc = { enumerable: true, get: function() { return m[k]; } };
    }
    Object.defineProperty(o, k2, desc);
}) : (function(o, m, k, k2) {
    if (k2 === undefined) k2 = k;
    o[k2] = m[k];
}));
var __setModuleDefault = (this && this.__setModuleDefault) || (Object.create ? (function(o, v) {
    Object.defineProperty(o, "default", { enumerable: true, value: v });
}) : function(o, v) {
    o["default"] = v;
});
var __importStar = (this && this.__importStar) || (function () {
    var ownKeys = function(o) {
        ownKeys = Object.getOwnPropertyNames || function (o) {
            var ar = [];
            for (var k in o) if (Object.prototype.hasOwnProperty.call(o, k)) ar[ar.length] = k;
            return ar;
        };
        return ownKeys(o);
    };
    return function (mod) {
        if (mod && mod.__esModule) return mod;
        var result = {};
        if (mod != null) for (var k = ownKeys(mod), i = 0; i < k.length; i++) if (k[i] !== "default") __createBinding(result, mod, k[i]);
        __setModuleDefault(result, mod);
        return result;
    };
})();
=======
var __importDefault = (this && this.__importDefault) || function (mod) {
    return (mod && mod.__esModule) ? mod : { "default": mod };
};
>>>>>>> 7bc5f5d8
Object.defineProperty(exports, "__esModule", { value: true });
exports.BUCKET_NAME = exports.minioClient = exports.getFileUrl = exports.deleteFile = exports.uploadFile = void 0;
const minio_1 = require("minio");
const logger_1 = require("./logger");
<<<<<<< HEAD
const localStorage = __importStar(require("./localStorage"));
// Storage configuration - use MinIO if available, otherwise use local storage
const USE_MINIO = process.env.USE_MINIO === 'true';
=======
const crypto_1 = __importDefault(require("crypto"));
>>>>>>> 7bc5f5d8
// MinIO/S3 Configuration
let minioClient = null;
exports.minioClient = minioClient;
if (USE_MINIO) {
    exports.minioClient = minioClient = new minio_1.Client({
        endPoint: process.env.MINIO_ENDPOINT || 'localhost',
        port: parseInt(process.env.MINIO_PORT || '9000'),
        useSSL: process.env.MINIO_USE_SSL === 'true',
        accessKey: process.env.MINIO_ACCESS_KEY || 'minioadmin',
        secretKey: process.env.MINIO_SECRET_KEY || 'minioadmin',
    });
}
const BUCKET_NAME = process.env.MINIO_BUCKET_NAME || 'mda-housing-documents';
exports.BUCKET_NAME = BUCKET_NAME;
// Ensure bucket exists (only if using MinIO)
const ensureBucketExists = async () => {
    if (!USE_MINIO || !minioClient) {
        logger_1.logger.info('Using local file storage instead of MinIO');
        return;
    }
    try {
        const exists = await minioClient.bucketExists(BUCKET_NAME);
        if (!exists) {
            await minioClient.makeBucket(BUCKET_NAME, 'us-east-1');
            logger_1.logger.info(`Created bucket: ${BUCKET_NAME}`);
        }
    }
    catch (error) {
        logger_1.logger.error('Error ensuring bucket exists:', error);
        logger_1.logger.warn('Falling back to local file storage');
        // Don't throw error, just log and continue with local storage
    }
};
// Initialize bucket on startup (only if using MinIO)
if (USE_MINIO) {
    ensureBucketExists().catch(error => {
        logger_1.logger.error('Failed to initialize MinIO bucket:', error);
        logger_1.logger.warn('Will use local file storage instead');
    });
}
const uploadFile = async (file, applicationId, docType) => {
    // Use local storage if MinIO is not available or configured
    if (!USE_MINIO || !minioClient) {
        return localStorage.uploadFile(file, applicationId, docType);
    }
    try {
        const timestamp = Date.now();
        const fileExtension = file.originalname.split('.').pop() || '';
        const fileName = `${docType}_${timestamp}.${fileExtension}`;
        const objectName = `applications/${applicationId}/attachments/${fileName}`;
        // Generate file hash
        const hash = crypto_1.default.createHash('sha256').update(file.buffer).digest('hex');
        // Upload file to MinIO
        const uploadResult = await minioClient.putObject(BUCKET_NAME, objectName, file.buffer, file.size, {
            'Content-Type': file.mimetype,
            'Content-Disposition': `attachment; filename="${file.originalname}"`,
            'X-Original-Name': file.originalname,
            'X-Doc-Type': docType,
            'X-Application-Id': applicationId,
        });
        // Generate file URL
        const fileUrl = `${process.env.MINIO_PUBLIC_URL || `http://${process.env.MINIO_ENDPOINT || 'localhost'}:${process.env.MINIO_PORT || '9000'}`}/${BUCKET_NAME}/${objectName}`;
        logger_1.logger.info(`File uploaded successfully to MinIO: ${objectName}`);
        return {
            url: fileUrl,
            key: objectName,
            size: file.size,
            hash: hash,
        };
    }
    catch (error) {
        logger_1.logger.error('Error uploading file to MinIO, falling back to local storage:', error);
        // Fallback to local storage
        return localStorage.uploadFile(file, applicationId, docType);
    }
};
exports.uploadFile = uploadFile;
const deleteFile = async (objectName) => {
    // Use local storage if MinIO is not available or configured
    if (!USE_MINIO || !minioClient) {
        return localStorage.deleteFile(objectName);
    }
    try {
        await minioClient.removeObject(BUCKET_NAME, objectName);
        logger_1.logger.info(`File deleted successfully from MinIO: ${objectName}`);
    }
    catch (error) {
        logger_1.logger.error('Error deleting file from MinIO, trying local storage:', error);
        // Fallback to local storage
        return localStorage.deleteFile(objectName);
    }
};
exports.deleteFile = deleteFile;
const getFileUrl = (objectName) => {
    // Use local storage if MinIO is not available or configured
    if (!USE_MINIO || !minioClient) {
        return localStorage.getFileUrl(objectName);
    }
    return `${process.env.MINIO_PUBLIC_URL || `http://${process.env.MINIO_ENDPOINT || 'localhost'}:${process.env.MINIO_PORT || '9000'}`}/${BUCKET_NAME}/${objectName}`;
};
exports.getFileUrl = getFileUrl;<|MERGE_RESOLUTION|>--- conflicted
+++ resolved
@@ -1,5 +1,4 @@
 "use strict";
-<<<<<<< HEAD
 var __createBinding = (this && this.__createBinding) || (Object.create ? (function(o, m, k, k2) {
     if (k2 === undefined) k2 = k;
     var desc = Object.getOwnPropertyDescriptor(m, k);
@@ -33,22 +32,13 @@
         return result;
     };
 })();
-=======
-var __importDefault = (this && this.__importDefault) || function (mod) {
-    return (mod && mod.__esModule) ? mod : { "default": mod };
-};
->>>>>>> 7bc5f5d8
 Object.defineProperty(exports, "__esModule", { value: true });
 exports.BUCKET_NAME = exports.minioClient = exports.getFileUrl = exports.deleteFile = exports.uploadFile = void 0;
 const minio_1 = require("minio");
 const logger_1 = require("./logger");
-<<<<<<< HEAD
 const localStorage = __importStar(require("./localStorage"));
 // Storage configuration - use MinIO if available, otherwise use local storage
 const USE_MINIO = process.env.USE_MINIO === 'true';
-=======
-const crypto_1 = __importDefault(require("crypto"));
->>>>>>> 7bc5f5d8
 // MinIO/S3 Configuration
 let minioClient = null;
 exports.minioClient = minioClient;
