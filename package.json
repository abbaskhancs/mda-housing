--- conflicted
+++ resolved
@@ -1,4 +1,3 @@
-<<<<<<< HEAD
 {
   "name": "mda-housing",
   "version": "1.0.0",
@@ -18,75 +17,6 @@
   },
   "dependencies": {
     "@prisma/client": "^5.22.0",
-    "@types/crypto-js": "^4.2.2",
-    "@types/qrcode": "^1.5.5",
-    "bcryptjs": "^2.4.3",
-    "cors": "^2.8.5",
-    "crypto-js": "^4.2.0",
-    "dotenv": "^16.3.1",
-    "express": "^4.21.2",
-    "handlebars": "^4.7.8",
-    "helmet": "^7.1.0",
-    "jsonwebtoken": "^9.0.2",
-    "minio": "^7.1.3",
-    "multer": "^1.4.5-lts.1",
-    "puppeteer": "^21.11.0",
-    "qrcode": "^1.5.4",
-    "winston": "^3.11.0",
-    "zod": "^3.22.4"
-  },
-  "devDependencies": {
-    "@types/bcryptjs": "^2.4.6",
-    "@types/cors": "^2.8.17",
-    "@types/express": "^4.17.21",
-    "@types/handlebars": "^4.1.0",
-    "@types/jest": "^29.5.14",
-    "@types/jsonwebtoken": "^9.0.5",
-    "@types/multer": "^1.4.11",
-    "@types/node": "^20.10.5",
-    "@typescript-eslint/eslint-plugin": "^6.15.0",
-    "@typescript-eslint/parser": "^6.15.0",
-    "eslint": "^8.56.0",
-    "eslint-config-prettier": "^9.1.0",
-    "jest": "^29.7.0",
-    "nodemon": "^3.1.10",
-    "prettier": "^3.1.1",
-    "prisma": "^5.22.0",
-    "ts-jest": "^29.4.1",
-    "ts-node": "^10.9.2",
-    "typescript": "^5.9.2"
-  },
-  "keywords": [
-    "housing",
-    "workflow",
-    "transfer",
-    "mda"
-  ],
-  "author": "MDA Housing Team",
-  "license": "MIT",
-  "prisma": {
-    "seed": "ts-node prisma/seed.ts"
-  }
-}
-=======
-{
-  "name": "mda-housing",
-  "version": "1.0.0",
-  "description": "MDA Housing Transfer Workflow System",
-  "main": "dist/index.js",
-  "scripts": {
-    "dev": "nodemon",
-    "build": "tsc",
-    "start": "node dist/index.js",
-    "lint": "eslint src --ext .ts,.js",
-    "lint:fix": "eslint src --ext .ts,.js --fix",
-    "format": "prettier --write src/**/*.{ts,js,json}",
-    "test": "jest",
-    "db:migrate": "prisma migrate dev",
-    "db:seed": "prisma db seed",
-    "db:studio": "prisma studio"
-  },
-  "dependencies": {
     "@prisma/client": "^5.22.0",
     "@types/crypto-js": "^4.2.2",
     "@types/qrcode": "^1.5.5",
@@ -95,7 +25,6 @@
     "crypto-js": "^4.2.0",
     "dotenv": "^16.3.1",
     "express": "^4.21.2",
-    "form-data": "^4.0.4",
     "handlebars": "^4.7.8",
     "helmet": "^7.1.0",
     "jsonwebtoken": "^9.0.2",
@@ -122,10 +51,13 @@
     "eslint-config-prettier": "^9.1.0",
     "jest": "^29.7.0",
     "nodemon": "^3.1.10",
+    "nodemon": "^3.1.10",
     "prettier": "^3.1.1",
+    "prisma": "^5.22.0",
     "prisma": "^5.22.0",
     "ts-jest": "^29.4.1",
     "ts-node": "^10.9.2",
+    "typescript": "^5.9.2"
     "typescript": "^5.9.2"
   },
   "keywords": [
@@ -139,5 +71,4 @@
   "prisma": {
     "seed": "ts-node prisma/seed.ts"
   }
-}
->>>>>>> 7bc5f5d8
+}