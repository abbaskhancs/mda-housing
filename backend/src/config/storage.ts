--- conflicted
+++ resolved
@@ -1,4 +1,3 @@
-<<<<<<< HEAD
 import { Client } from 'minio';
 import { logger } from './logger';
 import * as localStorage from './localStorage';
@@ -71,6 +70,9 @@
     const fileName = `${docType}_${timestamp}.${fileExtension}`;
     const objectName = `applications/${applicationId}/attachments/${fileName}`;
 
+    // Generate file hash
+    const hash = crypto.createHash('sha256').update(file.buffer).digest('hex');
+
     // Upload file to MinIO
     const uploadResult = await minioClient.putObject(
       BUCKET_NAME,
@@ -95,6 +97,7 @@
       url: fileUrl,
       key: objectName,
       size: file.size,
+      hash: hash,
     };
   } catch (error) {
     logger.error('Error uploading file to MinIO, falling back to local storage:', error);
@@ -128,108 +131,4 @@
   return `${process.env.MINIO_PUBLIC_URL || `http://${process.env.MINIO_ENDPOINT || 'localhost'}:${process.env.MINIO_PORT || '9000'}`}/${BUCKET_NAME}/${objectName}`;
 };
 
-export { minioClient, BUCKET_NAME };
-=======
-import { Client } from 'minio';
-import { logger } from './logger';
-import crypto from 'crypto';
-
-// MinIO/S3 Configuration
-const minioClient = new Client({
-  endPoint: process.env.MINIO_ENDPOINT || 'localhost',
-  port: parseInt(process.env.MINIO_PORT || '9000'),
-  useSSL: process.env.MINIO_USE_SSL === 'true',
-  accessKey: process.env.MINIO_ACCESS_KEY || 'minioadmin',
-  secretKey: process.env.MINIO_SECRET_KEY || 'minioadmin',
-});
-
-const BUCKET_NAME = process.env.MINIO_BUCKET_NAME || 'mda-housing-documents';
-
-// Ensure bucket exists
-const ensureBucketExists = async (): Promise<void> => {
-  try {
-    const exists = await minioClient.bucketExists(BUCKET_NAME);
-    if (!exists) {
-      await minioClient.makeBucket(BUCKET_NAME, 'us-east-1');
-      logger.info(`Created bucket: ${BUCKET_NAME}`);
-    }
-  } catch (error) {
-    logger.error('Error ensuring bucket exists:', error);
-    throw error;
-  }
-};
-
-// Initialize bucket on startup
-ensureBucketExists().catch(error => {
-  logger.error('Failed to initialize MinIO bucket:', error);
-});
-
-export interface UploadResult {
-  url: string;
-  key: string;
-  size: number;
-  hash?: string;
-}
-
-export const uploadFile = async (
-  file: Express.Multer.File,
-  applicationId: string,
-  docType: string
-): Promise<UploadResult> => {
-  try {
-    const timestamp = Date.now();
-    const fileExtension = file.originalname.split('.').pop() || '';
-    const fileName = `${docType}_${timestamp}.${fileExtension}`;
-    const objectName = `applications/${applicationId}/attachments/${fileName}`;
-
-    // Generate file hash
-    const hash = crypto.createHash('sha256').update(file.buffer).digest('hex');
-
-    // Upload file to MinIO
-    const uploadResult = await minioClient.putObject(
-      BUCKET_NAME,
-      objectName,
-      file.buffer,
-      file.size,
-      {
-        'Content-Type': file.mimetype,
-        'Content-Disposition': `attachment; filename="${file.originalname}"`,
-        'X-Original-Name': file.originalname,
-        'X-Doc-Type': docType,
-        'X-Application-Id': applicationId,
-      }
-    );
-
-    // Generate file URL
-    const fileUrl = `${process.env.MINIO_PUBLIC_URL || `http://${process.env.MINIO_ENDPOINT || 'localhost'}:${process.env.MINIO_PORT || '9000'}`}/${BUCKET_NAME}/${objectName}`;
-
-    logger.info(`File uploaded successfully: ${objectName}`);
-
-    return {
-      url: fileUrl,
-      key: objectName,
-      size: file.size,
-      hash: hash,
-    };
-  } catch (error) {
-    logger.error('Error uploading file:', error);
-    throw error;
-  }
-};
-
-export const deleteFile = async (objectName: string): Promise<void> => {
-  try {
-    await minioClient.removeObject(BUCKET_NAME, objectName);
-    logger.info(`File deleted successfully: ${objectName}`);
-  } catch (error) {
-    logger.error('Error deleting file:', error);
-    throw error;
-  }
-};
-
-export const getFileUrl = (objectName: string): string => {
-  return `${process.env.MINIO_PUBLIC_URL || `http://${process.env.MINIO_ENDPOINT || 'localhost'}:${process.env.MINIO_PORT || '9000'}`}/${BUCKET_NAME}/${objectName}`;
-};
-
-export { minioClient, BUCKET_NAME };
->>>>>>> 7bc5f5d8
+export { minioClient, BUCKET_NAME };